"""IBIS-AMI parameter parsing and configuration utilities.

Original author: David Banas <capn.freako@gmail.com>

Original date:   December 17, 2016

Copyright (c) 2019 David Banas; all rights reserved World wide.
"""
import re

from parsec import ParseError, generate, many, many1, regex, string
from traits.api import Bool, Enum, HasTraits, Range, Trait
from traitsui.api import Group, Item, View
from traitsui.menu import ModalButtons

from pyibisami.ami.parameter import AMIParamError, AMIParameter

#####
# AMI parameter configurator.
#####


class AMIParamConfigurator(HasTraits):
    """Customizable IBIS-AMI model parameter configurator.

    This class can be configured to present a customized GUI to the user
    for configuring a particular IBIS-AMI model.

    The intended use model is as follows:

     1. Instantiate this class only once per IBIS-AMI model invocation.
        When instantiating, provide the unprocessed contents of the AMI
        file, as a single string. This class will take care of getting
        that string parsed properly, and report any errors or warnings
        it encounters, in its ``ami_parsing_errors`` property.

     2. When you want to let the user change the AMI parameter
        configuration, call the ``open_gui`` member function.
        (Or, just call the instance as if it were executable.)
        The instance will then present a GUI to the user,
        allowing him to modify the values of any *In* or *InOut* parameters.
        The resultant AMI parameter dictionary, suitable for passing
        into the ``ami_params`` parameter of the ``AMIModelInitializer``
        constructor, can be accessed, via the instance's
        ``input_ami_params`` property. The latest user selections will be
        remembered, as long as the instance remains in scope.

    The entire AMI parameter definition dictionary, which should *not* be
    passed to the ``AMIModelInitializer`` constructor, is available in the
    instance's ``ami_param_defs`` property.

    Any errors or warnings encountered while parsing are available, in
    the ``ami_parsing_errors`` property.
    """

    def __init__(self, ami_file_contents_str):
        """
        Args:
            ami_file_contents_str (str): The unprocessed contents of
                the AMI file, as a single string.
        """

        # Super-class initialization is ABSOLUTELY NECESSARY, in order
        # to get all the Traits/UI machinery setup correctly.
        super().__init__()

        # Parse the AMI file contents, storing any errors or warnings,
        # and customize the view accordingly.
        err_str, param_dict = parse_ami_param_defs(ami_file_contents_str)
        if not param_dict:
            print("Empty dictionary returned by parse_ami_param_defs()!")
            print(f"Error message:\n{err_str}")
            raise KeyError("Failed to parse AMI file; see console for more detail.")
        top_branch = list(param_dict.items())[0]
        param_dict = top_branch[1]
        if "Reserved_Parameters" not in param_dict:
            print(f"Error: {err_str}\nParameters: {param_dict}")
            raise KeyError("Unable to get 'Reserved_Parameters' from the parameter set.")
        if "Model_Specific" not in param_dict:
            print(f"Error: {err_str}\nParameters: {param_dict}")
            raise KeyError("Unable to get 'Model_Specific' from the parameter set.")
        pdict = param_dict["Reserved_Parameters"]
        pdict.update(param_dict["Model_Specific"])
        gui_items, new_traits = make_gui_items("Model In/InOut Parameters", pdict, first_call=True)
        trait_names = []
        for trait in new_traits:
            self.add_trait(trait[0], trait[1])
            trait_names.append(trait[0])
        self._content = gui_items
        self._param_trait_names = trait_names
        self._root_name = top_branch[0]
        self._ami_parsing_errors = err_str
        self._content = gui_items
        self._param_dict = param_dict

    def __call__(self):
        self.open_gui()

    def open_gui(self):
        """Present a customized GUI to the user, for parameter
        customization."""
        # self.edit_traits()
        self.configure_traits()

    def default_traits_view(self):
        view = View(
            resizable=False,
            buttons=ModalButtons,
            title="PyBERT AMI Parameter Configurator",
            id="pybert.pybert_ami.param_config",
        )
        view.set_content(self._content)
        return view

<<<<<<< HEAD
    def fetch_param_val(self, branch_names):
        """Returns the value of the parameter found by traversing
        'branch_names' or None if not found.

=======
    def fetch_param(self, branch_names):
        """Returns the parameter found by traversing 'branch_names'
        or None if not found.
>>>>>>> 08067805
        Note: 'branch_names' should *not* begin with 'root_name'.
        """
        param_dict = self.ami_param_defs
        while branch_names:
            branch_name = branch_names.pop(0)
            if branch_name in param_dict:
                param_dict = param_dict[branch_name]
            else:
                return None
        if isinstance(param_dict, AMIParameter):
            return param_dict
        return None

    def fetch_param_val(self, branch_names):
        """Returns the value of the parameter found by traversing 'branch_names'
        or None if not found.
        Note: 'branch_names' should *not* begin with 'root_name'.
        """
        _param = self.fetch_param(branch_names)
        if _param:
            return _param.pvalue
        else:
            return None

    def set_param_val(self, branch_names, new_val):
        """Sets the value of the parameter found by traversing 'branch_names'
        or raises an exception if not found.

        Note: 'branch_names' should *not* begin with 'root_name'.
        Note: Be careful! There is no checking done here!
        """

        param_dict = self.ami_param_defs
        while branch_names:
            branch_name = branch_names.pop(0)
            if branch_name in param_dict:
                param_dict = param_dict[branch_name]
            else:
                raise ValueError(
                    f"Failed parameter tree search looking for: {branch_name}; available keys: {param_dict.keys()}"
                )
        if isinstance(param_dict, AMIParameter):
            param_dict.pvalue = new_val
            try:
                eval(f"self.set({branch_name}_={new_val})")  # mapped trait; see below
            except:
                eval(f"self.set({branch_name}={new_val})")
        else:
            raise TypeError(f"{param_dict} is not of type: AMIParameter!")

    @property
    def ami_parsing_errors(self):
        """Any errors or warnings encountered, while parsing the AMI parameter
        definition file contents."""
        return self._ami_parsing_errors

    @property
    def ami_param_defs(self):
        """The entire AMI parameter definition dictionary.

        Should *not* be passed to ``AMIModelInitializer`` constructor!
        """
        return self._param_dict

    @property
    def input_ami_params(self):
        """The dictionary of *Model Specific* AMI parameters of type 'In' or
        'InOut', along with their user selected values.

        Should be passed to ``AMIModelInitializer`` constructor.
        """
        res = {}
        res["root_name"] = self._root_name
        params = self.ami_param_defs["Model_Specific"]
        for pname in params:
            res.update(self.input_ami_param(params, pname))
        return res

    def input_ami_param(self, params, pname):
        """Retrieve one AMI parameter, or dictionary of subparameters."""
        res = {}
        param = params[pname]
        if isinstance(param, AMIParameter):
            if pname in self._param_trait_names:  # If model specific and In or InOut...
                # See the docs on the *HasTraits* class, if this is confusing.
                try:  # Querry for a mapped trait, first, by trying to get '<trait_name>_'. (Note the underscore.)
                    res[pname] = self.get(pname + "_")[pname + "_"]
                except:  # If we get an exception, we have an ordinary (i.e. - not mapped) trait.
                    res[pname] = self.get(pname)[pname]
        elif isinstance(param, dict):  # We received a dictionary of subparameters, in 'param'.
            subs = {}
            for sname in param.keys():
                subs.update(self.input_ami_param(param, sname))
            res[pname] = subs
        return res


#####
# AMI file parser.
#####

# ignore cases.
whitespace = regex(r"\s+", re.MULTILINE)
comment = regex(r"\|.*")
ignore = many(whitespace | comment)


def lexeme(p):
    """Lexer for words."""
    return p << ignore  # skip all ignored characters.


def int2tap(x):
    """Convert integer to tap position."""
    x = x.strip()
    if x[0] == "-":
        res = "pre" + x[1:]
    else:
        res = "post" + x
    return res


lparen = lexeme(string("("))
rparen = lexeme(string(")"))
number = lexeme(regex(r"[-+]?[0-9]*\.?[0-9]+([eE][-+]?[0-9]+)?"))
integ = lexeme(regex(r"[-+]?[0-9]+"))
nat = lexeme(regex(r"[0-9]+"))
tap_ix = (integ << whitespace).parsecmap(int2tap)
symbol = lexeme(regex(r"[0-9a-zA-Z_][^\s()]*"))
true = lexeme(string("True")).result(True)
false = lexeme(string("False")).result(False)
ami_string = lexeme(regex(r'"[^"]*"'))

atom = number | symbol | ami_string | (true | false)
node_name = tap_ix ^ symbol  # `tap_ix` is new and gives the tap position; negative positions are allowed.


@generate("AMI node")
def node():
    "Parse AMI node."
    yield lparen
    label = yield node_name
    values = yield many1(expr)
    yield rparen
    return (label, values)


expr = atom | node
ami_defs = ignore >> node


def proc_branch(branch):
    """Process a branch in a AMI parameter definition tree.

    That is, build a dictionary from a pair containing:
        - a parameter name, and
        - a list of either:
            - parameter definition tags, or
            - subparameters.

    We distinguish between the two possible kinds of payloads, by
    peaking at the names of the first two items in the list and noting
    whether they are keys of 'AMIParameter._param_def_tag_procs'.
    We have to do this twice, due to the dual use of the 'Description'
    tag and the fact that we have no guarantee of any particular
    ordering of subparameter branch items.

    Args:
        p (str, list): A pair, as described above.

    Returns:
        (str, dict): A pair containing:

            err_str:
                String containing any errors or warnings encountered,
                while building the parameter dictionary.
            param_dict:
                Resultant parameter dictionary.
    """
    results = ("", {})  # Empty Results
    if len(branch) != 2:
        if not branch:
            err_str = "ERROR: Empty branch provided to proc_branch()!\n"
        else:
            err_str = f"ERROR: Malformed item: {branch[0]}\n"
        results = (err_str, {})

    param_name = branch[0]
    param_tags = branch[1]

    if not param_tags:
        err_str = f"ERROR: No tags/subparameters provided for parameter, '{param_name}'\n"
        results = (err_str, {})

    try:
        if (
            (len(param_tags) > 1)
            and (param_tags[0][0] in AMIParameter._param_def_tag_procs)
            and (param_tags[1][0] in AMIParameter._param_def_tag_procs)
        ):
            try:
                results = ("", {param_name: AMIParameter(param_name, param_tags)})
            except AMIParamError as err:
                results = (str(err), {})
        elif param_name == "Description":
            results = ("", {"description": param_tags[0].strip('"')})
        else:
            err_str = ""
            param_dict = {}
            param_dict[param_name] = {}
            for param_tag in param_tags:
                temp_str, temp_dict = proc_branch(param_tag)
                param_dict[param_name].update(temp_dict)
                if temp_str:
                    err_str = (
                        f"Error returned by recursive call, while processing parameter, '{param_name}':\n{temp_str}"
                    )
                    results = (err_str, param_dict)

            results = (err_str, param_dict)
    except:
        print(f"Error processing branch:\n{param_tags}")
    return results


def parse_ami_param_defs(param_str):
    """Parse the contents of a IBIS-AMI parameter definition file.

    Args:
        param_str (str): The contents of the file, as a single string.

    Example:
        ::

            with open(<ami_file_name>) as ami_file:
                param_str = ami_file.read()
                (err_str, param_dict) = parse_ami_param_defs(param_str)

    Returns:
        (str, dict): A pair containing:

            err_str:
                - None, if parser succeeds.
                - Helpful message, if it fails.
            param_dict:
                Dictionary containing parameter definitions.
                (Empty, on failure.)
                It has a single key, at the top level, which is the
                model root name. This key indexes the actual
                parameter dictionary, which has the following
                structure::

                    {
                        'description'           :   <optional model description string>
                        'Reserved_Parameters'   :   <dictionary of reserved parameter defintions>
                        'Model_Specific'        :   <dictionary of model specific parameter definitions>
                    }

                The keys of the 'Reserved_Parameters' dictionary are
                limited to those called out in the IBIS-AMI
                specification.

                The keys of the 'Model_Specific' dictionary can be
                anything.

                The values of both are either:
                    - instances of class *AMIParameter*, or
                    - sub-dictionaries following the same pattern.
    """
    try:
        res = ami_defs.parse(param_str)
    except ParseError as pe:
        err_str = f"Expected {pe.expected} at {pe.loc()} in:\n{pe.text[pe.index:]}"
        return err_str, {}

    err_str, param_dict = proc_branch(res)
    if err_str:
        return (err_str, {"res": res, "dict": param_dict})

    reserved_found = False
    init_returns_impulse_found = False
    getwave_exists_found = False
    model_spec_found = False
    params = list(param_dict.items())[0][1]
    for label in list(params.keys()):
        if label == "Reserved_Parameters":
            reserved_found = True
            tmp_params = params[label]
            for param_name in list(tmp_params.keys()):
                if param_name not in AMIParameter.RESERVED_PARAM_NAMES:
                    err_str += f"WARNING: Unrecognized reserved parameter name, '{param_name}', found in parameter definition string!\n"
                    continue
                param = tmp_params[param_name]
                if param.pname == "AMI_Version":
                    if param.pusage != "Info" or param.ptype != "String":
                        err_str += "WARNING: Malformed 'AMI_Version' parameter.\n"
                elif param.pname == "Init_Returns_Impulse":
                    init_returns_impulse_found = True
                elif param.pname == "GetWave_Exists":
                    getwave_exists_found = True
        elif label == "Model_Specific":
            model_spec_found = True
        elif label == "description":
            pass
        else:
            err_str += f"WARNING: Unrecognized group with label, '{label}', found in parameter definition string!\n"

    if not reserved_found:
        err_str += "ERROR: Reserved parameters section not found! It is required."

    if not init_returns_impulse_found:
        err_str += "ERROR: Reserved parameter, 'Init_Returns_Impulse', not found! It is required."

    if not getwave_exists_found:
        err_str += "ERROR: Reserved parameter, 'GetWave_Exists', not found! It is required."

    if not model_spec_found:
        err_str += "WARNING: Model specific parameters section not found!"

    return (err_str, param_dict)


def make_gui_items(pname, param, first_call=False):
    """Builds list of GUI items from AMI parameter dictionary."""

    gui_items = []
    new_traits = []
    if isinstance(param, AMIParameter):
        pusage = param.pusage
        if pusage in ("In", "InOut"):
            if param.ptype == "Boolean":
                new_traits.append((pname, Bool(param.pvalue)))
                gui_items.append(Item(pname, tooltip=param.pdescription))
            else:
                pformat = param.pformat
                if pformat == "Range":
                    new_traits.append((pname, Range(param.pmin, param.pmax, param.pvalue)))
                    gui_items.append(Item(pname, tooltip=param.pdescription))
                elif pformat == "List":
                    list_tips = param.plist_tip
                    default = param.pdefault
                    if list_tips:
                        tmp_dict = {}
                        tmp_dict.update(list(zip(list_tips, param.pvalue)))
                        val = list(tmp_dict.keys())[0]
                        if default:
                            for tip in tmp_dict.items():
                                if tip == default:
                                    val = tip
                                    break
                        new_traits.append((pname, Trait(val, tmp_dict)))
                    else:
                        val = param.pvalue[0]
                        if default:
                            val = default
                        new_traits.append((pname, Enum([val] + param.pvalue)))
                    gui_items.append(Item(pname, tooltip=param.pdescription))
                else:  # Value
                    new_traits.append((pname, param.pvalue))
                    gui_items.append(Item(pname, tooltip=param.pdescription))
    else:  # subparameter branch
        subparam_names = list(param.keys())
        subparam_names.sort()
        sub_items = []
        group_desc = ""

        # Build GUI items for this branch.
        for subparam_name in subparam_names:
            if subparam_name == "description":
                group_desc = param[subparam_name]
            else:
                tmp_items, tmp_traits = make_gui_items(subparam_name, param[subparam_name])
                sub_items.extend(tmp_items)
                new_traits.extend(tmp_traits)

        # Put all top-level ungrouped parameters in a single VGroup.
        top_lvl_params = []
        sub_params = []
        for item in sub_items:
            if isinstance(item, Item):
                top_lvl_params.append(item)
            else:
                sub_params.append(item)
        sub_items = [Group(top_lvl_params)] + sub_params

        # Make the top-level group an HGroup; all others VGroups (default).
        if first_call:
            gui_items.append(
                Group([Item(label=group_desc)] + sub_items, label=pname, show_border=True, orientation="horizontal")
            )
        else:
            gui_items.append(Group([Item(label=group_desc)] + sub_items, label=pname, show_border=True))

    return gui_items, new_traits<|MERGE_RESOLUTION|>--- conflicted
+++ resolved
@@ -112,16 +112,9 @@
         view.set_content(self._content)
         return view
 
-<<<<<<< HEAD
-    def fetch_param_val(self, branch_names):
-        """Returns the value of the parameter found by traversing
-        'branch_names' or None if not found.
-
-=======
     def fetch_param(self, branch_names):
         """Returns the parameter found by traversing 'branch_names'
         or None if not found.
->>>>>>> 08067805
         Note: 'branch_names' should *not* begin with 'root_name'.
         """
         param_dict = self.ami_param_defs
