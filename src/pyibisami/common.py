--- conflicted
+++ resolved
@@ -8,17 +8,9 @@
 Copyright (c) 2024 David Banas; all rights reserved World wide.
 """
 
-<<<<<<< HEAD
-from typing import Any, TypeAlias, TypeVar
-
-import numpy.typing as npt  # type: ignore
-from scipy.linalg import convolution_matrix, lstsq
-
-=======
 from typing             import Any, TypeAlias, TypeVar
 import numpy.typing as npt  # type: ignore
 from scipy.linalg       import convolution_matrix, lstsq
->>>>>>> 1bf8eede
 # from typing_extensions  import TypeAlias, TypeVar
 
 Real = TypeVar("Real", float, float)
@@ -26,19 +18,11 @@
 Rvec: TypeAlias = npt.NDArray[Real]
 Cvec: TypeAlias = npt.NDArray[Comp]
 
-<<<<<<< HEAD
-PI: float = 3.141592653589793238462643383279502884
-TWOPI: float = 2.0 * PI
-
-TestConfig: TypeAlias = tuple[str, tuple[dict[str, Any], dict[str, Any]]]
-TestSweep: TypeAlias = tuple[str, str, list[TestConfig]]
-=======
 PI:    float = 3.141592653589793238462643383279502884
 TWOPI: float = 2.0 * PI
 
 TestConfig: TypeAlias = tuple[str, tuple[dict[str, Any], dict[str, Any]]]
 TestSweep:  TypeAlias = tuple[str, str, list[TestConfig]]
->>>>>>> 1bf8eede
 
 
 def deconv_same(y: Rvec, x: Rvec) -> Rvec:
