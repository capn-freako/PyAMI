--- conflicted
+++ resolved
@@ -1,33 +1,16 @@
 [tox]
-<<<<<<< HEAD
-envlist = py38, pylint, flake8, docs
-=======
 envlist = py38, py39, py310, pylint, flake8, docs
->>>>>>> 91b6729b
 skip_missing_interpreters = true
 
 [testenv]
 changedir = tests
 conda_deps =
-<<<<<<< HEAD
-    Cython
-    # chaco =5.0.0.2
-    chaco =5.0.0
-    empy
-    matplotlib
-    parsec =3.13
-    pytest-cov
-    scipy
-    # PyQt5
-=======
     parsec =3.13
     empy
     scipy
     matplotlib
     Cython
-    # PyQt5
 	pytest-cov
->>>>>>> 91b6729b
 conda_channels =
     dbanas
     defaults
@@ -36,7 +19,6 @@
 commands =
     py.test --basetemp={envtmpdir} -vv --cov=pyibisami \
             --cov-report=html --cov-report=term-missing
-# install_command = conda install --use-local -c dbanas -c defaults {packages}
 
 [testenv:pylint]
 deps =
