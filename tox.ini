[tox]
envlist = py39, py310, format, lint, type-check, docs
skip_missing_interpreters = true
isolated_build = true

[testenv]
deps =
    pytest
	pytest-cov
    pytest-xdist
conda_deps =
    parsec
    empy
    scipy
    matplotlib
    Cython
conda_channels =
    dbanas
    defaults
conda_install_args =
    --use-local
commands =
    py.test --basetemp={envtmpdir} --cov=pyibisami \
<<<<<<< HEAD
            --cov-report=html --cov-report=term-missing
=======
            --cov-report=html --cov-report=term-missing tests/
# install_command = conda install --use-local -c dbanas -c defaults {packages}
>>>>>>> d73402b0

[testenv:format]
skip_install = true
deps =
    black
    isort
    autoflake
    docformatter[tomli]
commands =
    autoflake --in-place --remove-all-unused-imports --expand-star-imports \
        --ignore-init-module-imports --recursive src/
    docformatter --in-place --recursive src/
    isort src/
    black src/

[testenv:lint]
deps =
    pylint
commands =
    pylint src/

[testenv:type-check]
setenv =
    MYPYPATH = {toxinidir}
deps = mypy
commands = mypy --ignore-missing-imports src/

[testenv:docs]
deps =
    numpy
    Cython
	sphinx
    m2r
changedir = docs
commands =
    sphinx-build -j auto -b html source/ build/<|MERGE_RESOLUTION|>--- conflicted
+++ resolved
@@ -14,6 +14,7 @@
     scipy
     matplotlib
     Cython
+    # PyQt5
 conda_channels =
     dbanas
     defaults
@@ -21,12 +22,7 @@
     --use-local
 commands =
     py.test --basetemp={envtmpdir} --cov=pyibisami \
-<<<<<<< HEAD
-            --cov-report=html --cov-report=term-missing
-=======
             --cov-report=html --cov-report=term-missing tests/
-# install_command = conda install --use-local -c dbanas -c defaults {packages}
->>>>>>> d73402b0
 
 [testenv:format]
 skip_install = true
