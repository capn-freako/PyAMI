[tox]
envlist =
    py{310, 311, 312}-{lin,mac,win}
    check
    lint
    format
    flake8
    type-check
    docs
    build
    upload
skip_missing_interpreters = true
requires =
    tox>=4
    virtualenv>20.2
labels =
     test = py{310, 311, 312}-{lin,mac,win}
     static = lint, format, flake8, type-check, docs

[testenv]
platform =
    lin: linux
    mac: darwin
    win: win32
deps =
    pytest
    pytest-xdist
    pytest-cov
    typing_extensions
    py310-mac: enable @ https://github.com/capn-freako/PyBERT/raw/master/deps/enable-6.1.0.dev0-cp310-cp310-macosx_12_0_arm64.whl
    py311-mac: enable @ https://github.com/capn-freako/PyBERT/raw/master/deps/enable-6.2.0.dev0-cp311-cp311-macosx_10_9_universal2.whl
    py312-mac: enable @ https://github.com/capn-freako/PyBERT/raw/master/deps/enable-6.1.0.dev0-cp312-cp312-macosx_12_0_arm64.whl
    py312-mac: chaco @ https://github.com/capn-freako/PyBERT/raw/master/deps/chaco-6.0.0-cp312-cp312-macosx_12_0_arm64.whl
    py312-win: enable @ https://github.com/capn-freako/PyBERT/raw/master/deps/enable-6.1.0.dev0-cp312-cp312-win_amd64.whl
    py312-win: chaco @ https://github.com/capn-freako/PyBERT/raw/master/deps/chaco-6.0.0-cp312-cp312-win_amd64.whl
package = wheel
wheel_build_env = .pkg
commands =
<<<<<<< HEAD
    python -m pytest --basetemp={envtmpdir} -vv --cov=pyibisami \
           --cov-report=html --cov-report=term-missing tests {posargs}
=======
    pytest --basetemp={envtmpdir} -vv --cov=pyibisami \
           --cov-report=html --cov-report=term-missing tests \
           --ignore=tests/ami/test_model.py  {posargs}  # Need to build IBIS-AMI model for M2.
>>>>>>> 5d060aa3
allowlist_externals =
    validate-pyproject

[testenv:format]
description = Reformat all source code.
deps =
    black
    isort
    autoflake
    docformatter[tomli]
commands =
    autoflake --in-place --remove-all-unused-imports --expand-star-imports \
        --ignore-init-module-imports --recursive src/ tests/
    docformatter --in-place --recursive src/ tests/
    isort src/ tests/
    black src/ tests/

[testenv:check]
description = Validate the `pyproject.toml` file.
skip_install = true
deps =
    packaging
    tomli
    validate-pyproject
commands =
    validate-pyproject pyproject.toml

[testenv:lint]
description = Run linting using `lint`.
skip_install = true
deps =
    pylint
commands =
    pylint --disable=E0401 src/

[testenv:flake8]
description = Run linting using `flake8`.
skip_install = true
deps =
    flake8
commands =
    flake8 --ignore=E501,E272,E241,E222,E221 src/

[testenv:type-check]
description = Run type checking using `mypy`.
skip_install = true
setenv =
    MYPYPATH = {toxinidir}
deps =
    mypy
    types-PyYAML
commands =
    python -m mypy src/

[testenv:docs]
description = Build documentation.
skip_install = true
deps =
    numpy
    Cython
    docutils==0.20
    scipy
    setuptools
    sphinx
    sphinx_rtd_theme
    m2r2
changedir = docs
setenv =
    PROJ_VER={env:PROJ_VER}
commands =
    sphinx-build -j auto -b html source/ build/

[testenv:build]
description = Build source tarball and wheel for distribution.
skip_install = true
deps =
    build
commands =
    python -m build

[testenv:upload]
description = Upload build products to PyPI.
skip_install = true
depends = build
deps =
    twine
commands =
    twine upload dist/{env:PROJ_NAME}-{env:PROJ_VER}.tar.gz dist/{env:PROJ_NAME}-{env:PROJ_VER}-py3-none-any.whl<|MERGE_RESOLUTION|>--- conflicted
+++ resolved
@@ -36,14 +36,8 @@
 package = wheel
 wheel_build_env = .pkg
 commands =
-<<<<<<< HEAD
     python -m pytest --basetemp={envtmpdir} -vv --cov=pyibisami \
            --cov-report=html --cov-report=term-missing tests {posargs}
-=======
-    pytest --basetemp={envtmpdir} -vv --cov=pyibisami \
-           --cov-report=html --cov-report=term-missing tests \
-           --ignore=tests/ami/test_model.py  {posargs}  # Need to build IBIS-AMI model for M2.
->>>>>>> 5d060aa3
 allowlist_externals =
     validate-pyproject
 
