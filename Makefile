# Makefile for PyIBIS-AMI project.
#
# Original author: David Banas <capn.freako@gmail.com>
# Original date:   February 11, 2019
#
# Copyright (c) 2019 David Banas; all rights reserved World wide.

.PHONY: dflt help check tox format lint flake8 type-check docs build upload test clean distclean etags conda-build conda-skeleton chaco enable pyibis-ami pyibis-ami-dev pybert pybert-dev etags

PROJ_NAME := pyibis_ami
PROJ_FILE := pyproject.toml
PROJ_INFO := src/${PROJ_NAME}.egg-info/PKG-INFO
# VER_FILE := "./.proj_ver"  # This gets around the issue w/ `sh`, but breaks the building of `.proj_ver`.
<<<<<<< HEAD
VER_FILE := proj_ver
=======
VER_FILE := .proj_ver
>>>>>>> 5d060aa3
VER_GETTER := ./get_proj_ver.py
PYTHON_EXEC := python -I
TOX_EXEC := tox
TOX_SKIP_ENV := format
PYVERS := 310 311 312
PLATFORMS := lin mac win

# Put it first so that "make" without arguments is like "make help".
dflt: help

# Prevent implicit rule searching for makefiles.
$(MAKEFILE_LIST): ;

check:
	${TOX_EXEC} run -e check

${VER_FILE}: ${PROJ_INFO}
	${PYTHON_EXEC} ${VER_GETTER} ${PROJ_NAME} $@

${PROJ_INFO}: ${PROJ_FILE}
	${PYTHON_EXEC} -m build
	${PYTHON_EXEC} -m pip install -e .

tox:
	TOX_SKIP_ENV="${TOX_SKIP_ENV}" ${TOX_EXEC} -m test

format:
	${TOX_EXEC} run -e format

lint:
	${TOX_EXEC} run -e lint

flake8:
	${TOX_EXEC} run -e flake8

type-check:
	${TOX_EXEC} run -e type-check

docs: ${VER_FILE}
	. $< && ${TOX_EXEC} run -e docs

build: ${VER_FILE}
<<<<<<< HEAD
	$(source $< && ${TOX_EXEC} run -e build)

upload: ${VER_FILE}
	. $< && ${TOX_EXEC} run -e upload
=======
	source $< && ${TOX_EXEC} run -e build

upload: ${VER_FILE}
	source $< && ${TOX_EXEC} run -e upload
>>>>>>> 5d060aa3

test:
	@for V in ${PYVERS}; do \
		for P in ${PLATFORMS}; do \
			${TOX_EXEC} run -e "py$$V-$$P"; \
		done; \
	done

clean:
	rm -rf .tox build/ docs/build/ .mypy_cache .pytest_cache .venv src/*.egg-info

distclean: clean
	rm -rf dist/

conda-skeleton:
	rm -rf conda.recipe/pybert/ conda.recipe/pyibis-ami/
	conda skeleton pypi --noarch-python --output-dir=conda.recipe pybert pyibis-ami

chaco:
	conda build --numpy=1.16 conda.recipe/chaco
	conda install --use-local chaco

enable:
	conda build --numpy=1.16 conda.recipe/enable
	conda install --use-local enable

pyibis-ami:
	conda build --numpy=1.16 conda.recipe/pyibis-ami
	conda install --use-local pyibis-ami

pyibis-ami-dev:
	conda install -n pybert64 --use-local --only-deps PyAMI/
	conda develop -n pybert64 PyAMI/

pybert: pybert_bld pybert_inst
pybert_bld:
	conda build --numpy=1.16 conda.recipe/pybert
pybert_inst:
	conda install --use-local pybert

pybert-dev: pybert_bld
	conda install -n pybert64 --use-local --only-deps pybert
	conda develop -n pybert64 .

etags:
	etags -o TAGS pybert/*.py

help:
	@echo "Available targets:"
	@echo ""
	@echo "\tPip Targets"
	@echo "\t==========="
	@echo "\ttox: Run all Tox environments."
	@echo "\tcheck: Validate the 'pyproject.toml' file."
	@echo "\tformat: Run Tox 'format' environment."
	@echo "\t\tThis will run EXTREME reformatting on the code. Use with caution!"
	@echo "\tlint: Run Tox 'lint' environment. (Runs 'pylint' on the source code.)"
	@echo "\tflake8: Run Tox 'flake8' environment. (Runs 'flake8' on the source code.)"
	@echo "\ttype-check: Run Tox 'type-check' environment. (Runs 'mypy' on the source code.)"
	@echo "\tdocs: Run Tox 'docs' environment. (Runs 'sphinx' on the source code.)"
	@echo "\t\tTo view the resultant API documentation, open 'docs/build/index.html' in a browser."
	@echo "\tbuild: Run Tox 'build' environment."
	@echo "\t\tBuilds source tarball and wheel, for installing or uploading to PyPi."
	@echo "\tupload: Run Tox 'upload' environment."
	@echo "\t\tUploads source tarball and wheel to PyPi."
	@echo "\t\t(Only David Banas can do this.)"
	@echo "\ttest: Run Tox testing for all supported Python versions."
	@echo "\tclean: Remove all previous build results, virtual environments, and cache contents."
	@echo ""
	@echo "\tConda Targets"
	@echo "\t============="
	@echo "\tconda-skeleton: Rebuild Conda build recipes for PyBERT and PyIBIS-AMI."
	@echo "\tchaco: Rebuild Conda 'Chaco' package and install into activated environment."
	@echo "\tenable: Rebuild Conda 'Enable' package and install into activated environment."
	@echo "\tpyibis-ami: Rebuild Conda 'PyIBIS-AMI' package and install into activated environment."
	@echo "\tpyibis-ami-dev: Install Conda 'PyIBIS-AMI' package in 'development' mode."
	@echo "\t\tUse this to test changes to PyIBIS-AMI code in real time."
	@echo "\tpybert: Rebuild Conda 'PyBERT' package and install into activated environment."
	@echo "\tpybert-dev: Install Conda 'PyBERT' package in 'development' mode."
	@echo "\t\tUse this to test changes to PyBERT code in real time."
	@echo ""
	@echo "\tMisc. Targets"
	@echo "\t============="
	@echo "\tetags: Rebuild Emacs tags for source code."
	@echo "\tcheck: Test the project TOML file integrity."<|MERGE_RESOLUTION|>--- conflicted
+++ resolved
@@ -11,11 +11,7 @@
 PROJ_FILE := pyproject.toml
 PROJ_INFO := src/${PROJ_NAME}.egg-info/PKG-INFO
 # VER_FILE := "./.proj_ver"  # This gets around the issue w/ `sh`, but breaks the building of `.proj_ver`.
-<<<<<<< HEAD
 VER_FILE := proj_ver
-=======
-VER_FILE := .proj_ver
->>>>>>> 5d060aa3
 VER_GETTER := ./get_proj_ver.py
 PYTHON_EXEC := python -I
 TOX_EXEC := tox
@@ -58,17 +54,10 @@
 	. $< && ${TOX_EXEC} run -e docs
 
 build: ${VER_FILE}
-<<<<<<< HEAD
-	$(source $< && ${TOX_EXEC} run -e build)
+	. $< && ${TOX_EXEC} run -e build
 
 upload: ${VER_FILE}
 	. $< && ${TOX_EXEC} run -e upload
-=======
-	source $< && ${TOX_EXEC} run -e build
-
-upload: ${VER_FILE}
-	source $< && ${TOX_EXEC} run -e upload
->>>>>>> 5d060aa3
 
 test:
 	@for V in ${PYVERS}; do \
